import { setSettingsPage } from '../../actions/session';
import {
  IExtensionApi,
  IExtensionContext,
  MergeFunc,
  MergeTest,
} from '../../types/IExtensionContext';
import {IGame} from '../../types/IGame';
import {IState} from '../../types/IState';
import { ITableAttribute } from '../../types/ITableAttribute';
import {ITestResult} from '../../types/ITestResult';
import { getInstallPath } from '../../util/api';
import { ProcessCanceled, TemporaryError, UserCanceled } from '../../util/CustomErrors';
import Debouncer from '../../util/Debouncer';
import * as fs from '../../util/fs';
import LazyComponent from '../../util/LazyComponent';
import { log } from '../../util/log';
import ReduxProp from '../../util/ReduxProp';
import {
  activeGameId,
  activeProfile,
  currentGameDiscovery,
  installPath,
} from '../../util/selectors';
import {getSafe} from '../../util/storeHelper';
import { removePersistent, setdefault, truthy } from '../../util/util';

import {setDownloadModInfo} from '../download_management/actions/state';
import {getGame} from '../gamemode_management/index';
import {IProfileMod, IProfile} from '../profile_management/types/IProfile';

import {showExternalChanges} from './actions/externalChanges';
import {removeMod, setModAttribute} from './actions/mods';
import {externalChangesReducer} from './reducers/externalChanges';
import {modsReducer} from './reducers/mods';
import {settingsReducer} from './reducers/settings';
import {IDeployedFile, IDeploymentMethod, IFileChange} from './types/IDeploymentMethod';
import {IFileEntry} from './types/IFileEntry';
import {IFileMerge} from './types/IFileMerge';
import {IMod} from './types/IMod';
import {IModSource} from './types/IModSource';
import {InstallFunc} from './types/InstallFunc';
import {IResolvedMerger} from './types/IResolvedMerger';
import {TestSupported} from './types/TestSupported';
import { loadActivation, saveActivation } from './util/activationStore';
import allTypesSupported from './util/allTypesSupported';
import * as basicInstaller from './util/basicInstaller';
import { NoDeployment } from './util/exceptions';
import { registerAttributeExtractor } from './util/filterModInfo';
import sortMods from './util/sort';
import supportedActivators from './util/supportedActivators';
import ActivationButton from './views/ActivationButton';
import DeactivationButton from './views/DeactivationButton';
import {} from './views/ExternalChangeDialog';
import {} from './views/ModList';
import {} from './views/Settings';

import { onAddMod, onGameModeActivated, onPathsChanged,
         onRemoveMod, onStartInstallDownload } from './eventHandlers';
import InstallManager from './InstallManager';
import deployMods from './modActivation';
import mergeMods, { MERGED_PATH } from './modMerging';
import getText from './texts';

import * as Promise from 'bluebird';
import { genHash } from 'modmeta-db';
import * as path from 'path';
import * as Redux from 'redux';
import { updateNotification } from '../../actions';

const activators: IDeploymentMethod[] = [];

let installManager: InstallManager;

interface IInstaller {
  id: string;
  priority: number;
  testSupported: TestSupported;
  install: InstallFunc;
}

const installers: IInstaller[] = [];

const modSources: IModSource[] = [];

const mergers: IFileMerge[] = [];

function registerDeploymentMethod(activator: IDeploymentMethod) {
  activators.push(activator);
}

function registerInstaller(id: string, priority: number,
                           testSupported: TestSupported, install: InstallFunc) {
  installers.push({ id, priority, testSupported, install });
}

function registerModSource(id: string, name: string, onBrowse: () => void) {
  modSources.push({ id, name, onBrowse });
}

function registerMerge(test: MergeTest, merge: MergeFunc, modType: string) {
  mergers.push({ test, merge, modType });
}

function getActivator(state: IState, gameMode?: string): IDeploymentMethod {
  const gameId = gameMode || activeGameId(state);
  const activatorId = state.settings.mods.activator[gameId];

  let activator: IDeploymentMethod;
  if (activatorId !== undefined) {
    activator = activators.find((act: IDeploymentMethod) => act.id === activatorId);
  }

  const gameDiscovery =
    getSafe(state, ['settings', 'gameMode', 'discovered', gameId], undefined);
  const types = Object.keys(getGame(gameId).getModPaths(gameDiscovery.path));

  if (allTypesSupported(activator, state, gameId, types) !== undefined) {
    // if the selected activator is no longer supported, don't use it
    activator = undefined;
  }

  if (activator === undefined) {
    activator = activators.find(act =>
      allTypesSupported(act, state, gameId, types) === undefined);
  }

  return activator;
}

function purgeMods(api: IExtensionApi): Promise<void> {
  const state = api.store.getState();
  const instPath = installPath(state);
  const gameId = activeGameId(state);
  const gameDiscovery = currentGameDiscovery(state);
  const t = api.translate;
  const activator = getActivator(state);

  if (activator === undefined) {
    return Promise.reject(new NoDeployment());
  }

  const notificationId = api.sendNotification({
    type: 'activity',
    message: t('Purging mods'),
    title: t('Purging'),
  });

  const game: IGame = getGame(gameId);
  const modPaths = game.getModPaths(gameDiscovery.path);

  return Promise.each(Object.keys(modPaths), typeId =>
    loadActivation(api, typeId, modPaths[typeId])
      .then(() => activator.purge(instPath, modPaths[typeId]))
      .then(() => saveActivation(typeId, state.app.instanceId, modPaths[typeId], [])))
  .catch(UserCanceled, () => undefined)
  .catch(TemporaryError, err =>
    api.showErrorNotification('Failed to purge mods, please try again',
                              err, { allowReport: false }))
  .catch(err => api.showErrorNotification('Failed to purge mods', err))
  .finally(() => api.dismissNotification(notificationId));
}

/**
 * look at the file actions and act accordingly. Depending on the action this can
 * be a direct file operation or a modification to the previous manifest so that
 * the deployment ext runs the necessary operation
 * @param {string} sourcePath the "virtual" mod directory
 * @param {string} outputPath the destination directory where the game expects mods
 * @param {IDeployedFile[]} lastDeployment previous deployment to use as reference
 * @param {IFileEntry[]} fileActions actions the user selected for external changes
 * @returns {Promise<IDeployedFile[]>} an updated deployment manifest to use as a reference
 *                                     for the new one
 */
function applyFileActions(sourcePath: string,
                          outputPath: string,
                          lastDeployment: IDeployedFile[],
                          fileActions: IFileEntry[]): Promise<IDeployedFile[]> {
  if (fileActions === undefined) {
    return Promise.resolve(lastDeployment);
  }

  const actionGroups: { [type: string]: IFileEntry[] } = fileActions.reduce((prev, value) => {
      setdefault(prev, value.action, []).push(value);
      return prev;
    }, {});

  // not doing anything with 'nop'. The regular deployment code is responsible for doing the right
  // thing in this case.

  // process the actions that the user selected in the dialog
  return Promise.map(actionGroups['drop'] || [],
      // delete the links the user wants to drop.
      (entry) => truthy(entry.filePath)
          ? fs.removeAsync(path.join(outputPath, entry.filePath))
          : Promise.reject(new Error('invalid file path')))
    .then(() => Promise.map(actionGroups['delete'] || [],
      entry => truthy(entry.filePath)
          ? fs.removeAsync(path.join(sourcePath, entry.source, entry.filePath))
          : Promise.reject(new Error('invalid file path'))))
    .then(() => Promise.map(actionGroups['import'] || [],
      // copy the files the user wants to import
      (entry) => {
        const source = path.join(sourcePath, entry.source, entry.filePath);
        const deployed = path.join(outputPath, entry.filePath);
        // Very rarely we have a case where the files are links of each other
        // (or at least node reports that) so the copy would fail.
        // Instead of handling the errors (when we can't be sure if it's due to a bug in node.js
        // or the files are actually identical), delete the target first, that way the copy
        // can't fail
        return fs.removeAsync(source)
          .then(() => fs.copyAsync(deployed, source));
      }))
    .then(() => {
      // remove files that the user wants to restore from
      // the activation list because then they get reinstalled.
      // this includes files that were deleted and those replaced
      const dropSet = new Set([].concat(
        (actionGroups['restore'] || []).map(entry => entry.filePath),
        (actionGroups['drop'] || []).map(entry => entry.filePath),
        // also remove the files that got deleted, except these won't be reinstalled
        (actionGroups['delete'] || []).map(entry => entry.filePath),
      ));
      const newDeployment = lastDeployment.filter(entry => !dropSet.has(entry.relPath));
      lastDeployment = newDeployment;
      return Promise.resolve();
    })
    .then(() => lastDeployment);
}

function bakeSettings(api: IExtensionApi, gameMode: string, sortedModList: IMod[]) {
  return new Promise((resolve, reject) => {
    api.events.emit('bake-settings', gameMode, sortedModList,
      err => {
        if (err !== null) {
          reject(err);
        } else {
          resolve();
        }
      });
  });
}

function genSubDirFunc(game: IGame): (mod: IMod) => string {
  if (typeof(game.mergeMods) === 'boolean') {
    return game.mergeMods
      ? () => ''
      : (mod: IMod) => mod.id;
  } else {
    return game.mergeMods;
  }
}

function genUpdateModDeployment() {
  return (api: IExtensionApi, manual: boolean, profileId?: string,
          progressCB?: (text: string, percent: number) => void): Promise<void> => {
    let notificationId: string;

    let lastProgress = 0;
    let lastText: string;

    const progress = (text: string, percent: number) => {
      if (progressCB !== undefined) {
        progressCB(text, percent);
      }
<<<<<<< HEAD
      if (((percent - lastProgress) > 5)
          || (text !== lastText)) {
        api.sendNotification({
          id: notificationId,
          type: 'activity',
          message: text,
          title: t('Deploying'),
          progress: percent,
        });
        lastProgress = percent;
        lastText = text;
      }
    };
    const state: IState = api.store.getState();
    let profile = profileId !== undefined
=======
      api.store.dispatch(updateNotification(notificationId, percent, text));
    };
    let state = api.store.getState();
    let profile: IProfile = profileId !== undefined
>>>>>>> 2191cef6
      ? getSafe(state, ['persistent', 'profiles', profileId], undefined)
      : activeProfile(state);
    if (profile === undefined) {
      return Promise.reject(new Error('Profile missing'));
    }
    const instPath = getInstallPath(
      state.settings.mods.installPath[profile.gameId], profile.gameId);
    const gameDiscovery =
      getSafe(state, ['settings', 'gameMode', 'discovered', profile.gameId], undefined);
    const game = getGame(profile.gameId);
    if (game === undefined) {
      return Promise.reject(new Error('Game no longer available'));
    }
    const modPaths = game.getModPaths(gameDiscovery.path);
    const t = api.translate;
    const activator = getActivator(state, profile.gameId);

    if (activator === undefined) {
      // this situation (no supported activator) should already be reported
      // elsewhere.
      return Promise.resolve();
    }

    const mods = state.persistent.mods[profile.gameId] || {};
    const gate = manual ? Promise.resolve() : activator.userGate();

    const lastDeployment: { [typeId: string]: IDeployedFile[] } = {};
    const newDeployment: { [typeId: string]: IDeployedFile[] } = {};

    const fileMergers = mergers.reduce((prev: IResolvedMerger[], merge) => {
      const match = merge.test(game, gameDiscovery);
      if (match !== undefined) {
        prev.push({match, merge: merge.merge, modType: merge.modType});
      }
      return prev;
    }, []);

    // test if anything was changed by an external application
    return gate
      .then(() => {

        notificationId = api.sendNotification({
          type: 'activity',
          message: t('Deploying mods'),
          title: t('Deploying'),
        });

        log('debug', 'load activation');
        return Promise.each(Object.keys(modPaths),
          typeId => loadActivation(api, typeId, modPaths[typeId]).then(
            deployedFiles => lastDeployment[typeId] = deployedFiles));
      })
      .then(() => api.emitAndAwait('will-deploy', profile.id, lastDeployment))
      .then(() => {
        // for each mod type, check if the local files were changed outside vortex
        const changes: { [typeId: string]: IFileChange[] } = {};
        log('debug', 'determine external changes');
        // update mod state again because if the user did have to confirm,
        // it's more intuitive if we deploy the state at the time he confirmed, not when
        // the deployment was triggered
        state = api.store.getState();
        profile = profileId !== undefined
          ? getSafe(state, ['persistent', 'profiles', profileId], undefined)
          : activeProfile(state);
        progress(t('Checking for external changes'), 5);
        return Promise.each(Object.keys(modPaths),
          typeId => activator.externalChanges(profile.gameId, instPath, modPaths[typeId],
            lastDeployment[typeId]).then(fileChanges => {
              if (fileChanges.length > 0) {
                changes[typeId] = fileChanges;
              }
            }))
          .then(() => changes);
      })
      .then((changes: { [typeId: string]: IFileChange[] }) => {
        log('debug', 'done checking for external changes');
        progress(t('Sorting mods'), 30);
        return (Object.keys(changes).length === 0) ?
                   Promise.resolve([]) :
                   api.store.dispatch(showExternalChanges(changes));
      })
      .then((fileActions: IFileEntry[]) => Promise.mapSeries(Object.keys(lastDeployment),
        typeId => applyFileActions(instPath, modPaths[typeId],
                                   lastDeployment[typeId],
                                   fileActions.filter(action => action.modTypeId === typeId))
                .then(newLastDeployment => lastDeployment[typeId] = newLastDeployment)))
      // sort (all) mods based on their dependencies so the right files get activated
      .then(() => {
        const modState: { [id: string]: IProfileMod } = profile !== undefined ? profile.modState : {};
        const unsorted = Object.keys(mods)
            .map((key: string) => mods[key])
            .filter((mod: IMod) => getSafe(modState, [mod.id, 'enabled'], false));

        return sortMods(profile.gameId, unsorted, api);
      })
      .then((sortedModList: IMod[]) => {
        const mergedFileMap: { [modType: string]: string[] } = {};

        progress(t('Merging mods'), 35);
        // merge mods
        return Promise.mapSeries(Object.keys(modPaths),
            typeId => {
              const mergePath = truthy(typeId)
                ? MERGED_PATH + '.' + typeId
                : MERGED_PATH;

              return removePersistent(api.store, path.join(instPath, mergePath));
            })
          .then(() => Promise.each(Object.keys(modPaths),
            typeId => mergeMods(api, game, instPath, modPaths[typeId],
                                sortedModList.filter(mod => (mod.type || '') === typeId),
                                fileMergers)
          .then(mergedFiles => {
            mergedFileMap[typeId] = mergedFiles;
          }))
          // activate them all, once per mod type
          .then(() => {
            progress(t('Starting deployment'), 35);
            const deployProgress =
              (name, percent) => progress(t('Deploying: ') + name, 50 + percent / 2);

            const undiscovered = Object.keys(modPaths).filter(typeId => !truthy(modPaths[typeId]));
            let prom = Promise.resolve();
            if (undiscovered.length !== 0) {
              prom = api.showDialog('error', 'Deployment target unknown', {
                text: 'The deployment directory for some mod type(s) ({{ types }}) '
                    + 'is unknown. Mods of these types will not be deployed. '
                    + 'Maybe this/these type(s) require further configuration or '
                    + 'external tools.',
                parameters: {
                  types: undiscovered.join(', '),
                },
              }, [ { label: 'Cancel' }, { label: 'Ignore' } ])
              .then(result => (result.action === 'Cancel')
                  ? Promise.reject(new UserCanceled())
                  : Promise.resolve());
            }
            return prom
              .then(() => Promise.each(
                Object.keys(modPaths).filter(typeId => undiscovered.indexOf(typeId) === -1),
                typeId => deployMods(api,
                                     game.id,
                                     instPath, modPaths[typeId],
                                     sortedModList.filter(mod => (mod.type || '') === typeId),
                                     activator, lastDeployment[typeId],
                                     typeId, new Set(mergedFileMap[typeId]),
                                     genSubDirFunc(game),
                                     deployProgress)
                .then(newActivation => {
                  newDeployment[typeId] = newActivation;
                  return saveActivation(typeId, state.app.instanceId, modPaths[typeId], newActivation);
                })))
              .then(() => {
                progress(t('Running post-deployment events'), 99);
                return api.emitAndAwait('did-deploy', profile.id, newDeployment, (title: string) => {
                  progress(title, 99);
                })
              });
          })
          .then(() => {
            progress(t('Preparing game settings'), 100);
            return bakeSettings(api, profile.gameId, sortedModList);
          }));
      })
      .catch(UserCanceled, () => undefined)
      .catch(ProcessCanceled, () => undefined)
      .catch(TemporaryError, err => {
        api.showErrorNotification('Failed to deploy mods, please try again',
                                  err.message, { allowReport: false });
      })
      .catch(err => api.showErrorNotification('Failed to deploy mods', err))
      .finally(() => api.dismissNotification(notificationId));
  };
}

function genModsSourceAttribute(api: IExtensionApi): ITableAttribute<IMod> {
  return {
    id: 'modSource',
    name: 'Source',
    help: getText('source', api.translate),
    description: 'Source the mod was downloaded from',
    icon: 'database',
    placement: 'both',
    isSortable: true,
    isToggleable: true,
    isDefaultVisible: false,
    supportsMultiple: true,
    calc: mod => {
      if (mod.attributes === undefined) {
        return 'None';
      }
      const source = modSources.find(iter => iter.id === mod.attributes['source']);
      return source !== undefined ? source.name : 'None';
    },
    edit: {
      choices: () => modSources.map(source => ({ key: source.id, text: source.name })),
      onChangeValue: (mods: IMod[], newValue: string) => {
        const store = api.store;
        const state = store.getState();
        const gameMode = activeGameId(state);
        mods.forEach(mod => {
          if (mod.state === 'downloaded') {
            store.dispatch(setDownloadModInfo(mod.id, 'source', newValue));
          } else {
            store.dispatch(setModAttribute(gameMode, mod.id, 'source', newValue));
          }
        });
      },
    },
  };
}

function genValidActivatorCheck(api: IExtensionApi) {
  return () => new Promise<ITestResult>((resolve, reject) => {
    const state = api.store.getState();
    if (supportedActivators(activators, state).length > 0) {
      return resolve(undefined);
    }

    const gameId = activeGameId(state);
    const game = getGame(gameId);
    if (game === undefined) {
      return resolve(undefined);
    }
    const discovery = currentGameDiscovery(state);
    if ((discovery === undefined) || (discovery.path === undefined)) {
      return resolve(undefined);
    }
    const modPaths = game.getModPaths(discovery.path);

    const messages = activators.map((activator) => {
      const supported = allTypesSupported(activator, state, gameId, Object.keys(modPaths));
      return `[*] ${activator.name} - [i]${supported}[/i]`;
    });

    return resolve({
      description: {
        short: 'Mods can\'t be deployed.',
        long: 'With the current settings, mods can\'t be deployed.\n'
          + 'Please read the following error messages from the deployment '
          + 'plugins and fix one of them.\nAt least the "hardlink deployment" '
          + 'can usually be made to work.\n\n[list]'
          + messages.join('\n')
          + '[/list]',
      },
      severity: 'error',
      automaticFix: () => new Promise<void>((fixResolve, fixReject) => {
        api.events.emit('show-main-page', 'application_settings');
        api.store.dispatch(setSettingsPage('Mods'));
        api.events.on('hide-modal', (modal) => {
          if (modal === 'settings') {
            fixResolve();
          }
        });
      }),
    });
  });
}

function attributeExtractor(input: any) {
  return Promise.resolve({
    version: getSafe(input.meta, ['fileVersion'], undefined),
    logicalFileName: getSafe(input.meta, ['logicalFileName'], undefined),
    rules: getSafe(input.meta, ['rules'], undefined),
    category: getSafe(input.meta, ['details', 'category'], undefined),
    description: getSafe(input.meta, ['details', 'description'], undefined),
    author: getSafe(input.meta, ['details', 'author'], undefined),
    homepage: getSafe(input.meta, ['details', 'homepage'], undefined),
    variant: getSafe(input.custom, ['variant'], undefined),
  });
}

function cleanupIncompleteInstalls(api: IExtensionApi) {
  const store: Redux.Store<IState> = api.store;

  const { mods } = store.getState().persistent;

  Object.keys(mods).forEach(gameId => {
    Object.keys(mods[gameId]).forEach(modId => {
      const mod = mods[gameId][modId];
      if (mod.state === 'installing') {
        const instPath = installPath(store.getState());
        const fullPath = path.join(instPath, mod.installationPath);
        log('warn', 'mod was not installed completelely and will be removed', { mod, fullPath });
        // this needs to be synchronous because once is synchronous and we have to complete this
        // before the application fires the gamemode-changed event because at that point we
        // create new mods from the unknown directories (especially the .installing ones)
        try {
          fs.removeSync(fullPath);
        } catch (err) {
          if (err.code !== 'ENOENT') {
            log('error', 'failed to clean up', err);
          }
        }
        try {
          fs.removeSync(fullPath + '.installing');
        } catch (err) {
          if (err.code !== 'ENOENT') {
            log('error', 'failed to clean up', err);
          }
        }
        store.dispatch(removeMod(gameId, modId));
      }
    });
  });
}

let blockDeploy: Promise<void> = Promise.resolve();

function once(api: IExtensionApi) {
  const store: Redux.Store<any> = api.store;

  if (installManager === undefined) {
    installManager = new InstallManager(
        (gameId: string) => getInstallPath(
            store.getState().settings.mods.installPath[gameId], gameId));
    installers.forEach((installer: IInstaller) => {
      installManager.addInstaller(installer.priority, installer.testSupported,
                                  installer.install);
    });
  }

  const updateModDeployment = genUpdateModDeployment();
  const deploymentTimer = new Debouncer(
      (manual: boolean, profileId: string, progressCB) => {
        blockDeploy = blockDeploy
          .then(() => updateModDeployment(api, manual, profileId, progressCB));
        return blockDeploy;
      }, 2000);

  api.events.on('deploy-mods', (callback: (err: Error) => void, profileId?: string,
                                progressCB?: (text: string, percent: number) => void) => {
    deploymentTimer.runNow(callback, true, profileId, progressCB);
  });

  api.onAsync('deploy-single-mod', (gameId: string, modId: string, enable?: boolean) => {
    const state: IState = api.store.getState();
    const game = getGame(gameId);
    const discovery = getSafe(state, ['settings', 'gameMode', 'discovered', gameId], undefined);
    if ((game === undefined) || (discovery === undefined)) {
      return Promise.resolve();
    }
    const mod: IMod = getSafe(state, ['persistent', 'mods', game.id, modId], undefined);
    if (mod === undefined) {
      return Promise.resolve();
    }
    const activator = getActivator(state, gameId);
    const dataPath = game.getModPaths(discovery.path)[mod.type || ''];
    const installationPath = resolvePath('install', state.settings.mods.paths, gameId);
    const subdir = genSubDirFunc(game);
    return loadActivation(api, mod.type, dataPath)
      .then(lastActivation => activator.prepare(dataPath, false, lastActivation))
      .then(() => (mod !== undefined)
        ? (enable !== false)
          ? activator.activate(path.join(installationPath, mod.installationPath), mod.installationPath, subdir(mod), new Set())
          : activator.deactivate(installationPath, dataPath, mod)
        : Promise.resolve())
      .then(() => activator.finalize(gameId, dataPath, installationPath))
      .then(newActivation => saveActivation(mod.type, state.app.instanceId, dataPath, newActivation));
  });

  api.events.on('schedule-deploy-mods', (callback: (err: Error) => void, profileId?: string,
                                         progressCB?: (text: string, percent: number) => void) => {
    deploymentTimer.schedule(callback, false, profileId, progressCB);
  });

  api.events.on('purge-mods', (callback: (err: Error) => void) => {
    blockDeploy = blockDeploy.then(() => purgeMods(api)
      .then(() => callback(null))
      .catch(err => callback(err)));
  });

  api.events.on('await-activation', (callback: (err: Error) => void) => {
    deploymentTimer.wait(callback);
  });

  api.events.on('mods-enabled', (mods: string[], enabled: boolean) => {
    if (store.getState().settings.automation.deploy) {
      deploymentTimer.schedule(undefined, false);
    }
  });

  api.events.on('gamemode-activated',
      (newMode: string) => onGameModeActivated(api, activators, newMode));

  api.onStateChange(
      ['settings', 'mods', 'installPath'],
      (previous, current) => onPathsChanged(api, previous, current));

  api.events.on('start-install', (archivePath: string,
                                  callback?: (error, id: string) => void) => {
    genHash(archivePath)
      .then(hashResult => {
        installManager.install(null, archivePath, [ activeGameId(store.getState()) ],
          api, { download: { modInfo: { fileMD5: hashResult.md5sum } } },
          true, false, callback);
      })
      .catch(err => {
        callback(err, undefined);
      });
  });

  api.events.on(
      'start-install-download',
      (downloadId: string, callback?: (error, id: string) => void) =>
          onStartInstallDownload(api, installManager, downloadId, callback));

  api.events.on(
      'remove-mod',
      (gameMode: string, modId: string, callback?: (error: Error) => void) =>
          onRemoveMod(api, activators, gameMode, modId, callback));

  api.events.on('create-mod',
      (gameMode: string, mod: IMod, callback: (error: Error) => void) => {
        onAddMod(api, gameMode, mod, callback);
      });

  cleanupIncompleteInstalls(api);

}

function init(context: IExtensionContext): boolean {
  const modsActivity = new ReduxProp(context.api, [
    ['session', 'base', 'activity', 'mods'],
  ], (activity: string[]) => (activity !== undefined) && (activity.length > 0));

  context.registerMainPage('mods', 'Mods',
    LazyComponent(() => require('./views/ModList')), {
    hotkey: 'M',
    group: 'per-game',
    visible: () => activeGameId(context.api.store.getState()) !== undefined,
    activity: modsActivity,
    props: () => ({ modSources }),
  });

  context.registerAction('mod-icons', 105, ActivationButton, {}, () => ({
    key: 'activate-button',
    activators,
  }));

  context.registerAction('mod-icons', 110, DeactivationButton, {}, () => ({
    key: 'deactivate-button',
    activators,
  }));

  const validActivatorCheck = genValidActivatorCheck(context.api);

  context.registerTest('valid-activator', 'gamemode-activated', validActivatorCheck);
  context.registerTest('valid-activator', 'settings-changed', validActivatorCheck);

  context.registerSettings('Mods', LazyComponent(() => require('./views/Settings')),
                           () => ({activators}));

  context.registerDialog('external-changes',
                         LazyComponent(() => require('./views/ExternalChangeDialog')));

  context.registerReducer(['session', 'externalChanges'], externalChangesReducer);
  context.registerReducer(['settings', 'mods'], settingsReducer);
  context.registerReducer(['persistent', 'mods'], modsReducer);

  context.registerTableAttribute('mods', genModsSourceAttribute(context.api));

  context.registerDeploymentMethod = registerDeploymentMethod;
  context.registerInstaller = registerInstaller;
  context.registerAttributeExtractor = registerAttributeExtractor;
  context.registerModSource = registerModSource;
  context.registerMerge = registerMerge;

  registerAttributeExtractor(100, attributeExtractor);

  registerInstaller('fallback', 1000, basicInstaller.testSupported, basicInstaller.install);

  context.once(() => once(context.api));

  return true;
}

export default init;<|MERGE_RESOLUTION|>--- conflicted
+++ resolved
@@ -9,7 +9,7 @@
 import {IState} from '../../types/IState';
 import { ITableAttribute } from '../../types/ITableAttribute';
 import {ITestResult} from '../../types/ITestResult';
-import { getInstallPath } from '../../util/api';
+import { getInstallPath, getNormalizeFunc, Normalize } from '../../util/api';
 import { ProcessCanceled, TemporaryError, UserCanceled } from '../../util/CustomErrors';
 import Debouncer from '../../util/Debouncer';
 import * as fs from '../../util/fs';
@@ -256,35 +256,14 @@
           progressCB?: (text: string, percent: number) => void): Promise<void> => {
     let notificationId: string;
 
-    let lastProgress = 0;
-    let lastText: string;
-
     const progress = (text: string, percent: number) => {
       if (progressCB !== undefined) {
         progressCB(text, percent);
       }
-<<<<<<< HEAD
-      if (((percent - lastProgress) > 5)
-          || (text !== lastText)) {
-        api.sendNotification({
-          id: notificationId,
-          type: 'activity',
-          message: text,
-          title: t('Deploying'),
-          progress: percent,
-        });
-        lastProgress = percent;
-        lastText = text;
-      }
-    };
-    const state: IState = api.store.getState();
-    let profile = profileId !== undefined
-=======
       api.store.dispatch(updateNotification(notificationId, percent, text));
     };
     let state = api.store.getState();
     let profile: IProfile = profileId !== undefined
->>>>>>> 2191cef6
       ? getSafe(state, ['persistent', 'profiles', profileId], undefined)
       : activeProfile(state);
     if (profile === undefined) {
@@ -633,10 +612,16 @@
     }
     const activator = getActivator(state, gameId);
     const dataPath = game.getModPaths(discovery.path)[mod.type || ''];
-    const installationPath = resolvePath('install', state.settings.mods.paths, gameId);
+    const installationPath = getInstallPath(state.settings.mods.installPath[gameId], gameId);
+    
     const subdir = genSubDirFunc(game);
-    return loadActivation(api, mod.type, dataPath)
-      .then(lastActivation => activator.prepare(dataPath, false, lastActivation))
+    let normalize: Normalize;
+    return getNormalizeFunc(dataPath)
+      .then(norm => {
+        normalize = norm;
+        return loadActivation(api, mod.type, dataPath);
+      })
+      .then(lastActivation => activator.prepare(dataPath, false, lastActivation, normalize))
       .then(() => (mod !== undefined)
         ? (enable !== false)
           ? activator.activate(path.join(installationPath, mod.installationPath), mod.installationPath, subdir(mod), new Set())
