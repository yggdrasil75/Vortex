--- conflicted
+++ resolved
@@ -236,13 +236,14 @@
   ], [
     {
       "type": "build-copy",
-<<<<<<< HEAD
       "name": "fnis-integration",
       "path": "extensions/fnis-integration",
       "removeModules": ["vortex-api"],
       "sources": ["src/**/*.ts", "src/**/*.tsx", "*.json", "webpack.config.js"],
       "copyTo": "{BUILD_DIR}/bundledPlugins/fnis-integration"
-=======
+    }
+  ], [
+    {
       "name": "game-pillarsofeternity2",
       "path": "extensions/game-pillarsofeternity2",
       "removeModules": ["vortex-api"],
@@ -257,7 +258,6 @@
       "removeModules": ["vortex-api"],
       "sources": ["src/**/*.ts", "src/**/*.tsx", "*.json", "webpack.config.js"],
       "copyTo": "{BUILD_DIR}/bundledPlugins/test-gameversion"
->>>>>>> 73e695ec
     }
   ], [
     {
