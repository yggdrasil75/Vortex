{
  "variables": {
    "nucleo": "Nucleo_Glyph",
    "nucleo_simple": "24px",
    "nucleo_detail": "64px",
    "fa": "Font-Awesome-SVG-PNG-master/black/svg"
  },
  "icons": {
    "window-minimize": "{fa}/window-minimize",
    "window-restore": "{fa}/window-restore",
    "window-maximize": "{fa}/window-maximize",
    "window-close": {
      "path": "{nucleo}/ui/{nucleo_simple}_bold-remove",
      "rmFill": true
    },
    "sort-none": {
      "path": "{nucleo}/arrows/{nucleo_simple}_select-84",
      "rmFill": true
    },
    "sort-up": {
      "path": "{nucleo}/arrows/{nucleo_simple}_small-up",
      "rmFill": true
    },
    "sort-down": {
      "path": "{nucleo}/arrows/{nucleo_simple}_small-down",
      "rmFill": true
    },
    "search-up": {
      "path": "{nucleo}/arrows/{nucleo_simple}_small-up",
      "rmFill": true
    },
    "search-down": {
      "path": "{nucleo}/arrows/{nucleo_simple}_small-down",
      "rmFill": true
    },
    "spinner": {
      "path": "custom/753",
      "rmFill": true
    },
    "nexus": "custom/nexus",
    "nexus-header": "custom/nexus-header",
    "endorse-yes": "{fa}/thumbs-up",
    "endorse-no": "{fa}/thumbs-down",
    "endorse-maybe": "{fa}/thumbs-o-up",
    "comments": {
      "path": "{fa}/commenting",
      "rmFill": true
    },
    "conflict": "{fa}/bolt",
    "download": {
      "path": "{nucleo}/arrows/{nucleo_simple}_square-download",
      "rmFill": true
    },
    "close": {
      "path": "{nucleo}/ui/{nucleo_simple}_bold-remove",
      "rmFill": true
    },
    "close-slim": {
      "path": "{nucleo}/ui/{nucleo_simple}_simple-remove",
      "rmFill": true
    },
    "toggle-disabled": {
      "path": "{nucleo}/ui/{nucleo_simple}_bold-remove",
      "rmFill": true
    },
    "toggle-enabled": {
      "path": "{nucleo}/ui/{nucleo_simple}_check-curve",
      "rmFill": true
    },
    "toggle-uninstalled": "{fa}/trash",
    "feedback-error": {
      "path": "{nucleo}/ui/{nucleo_simple}_bold-remove",
      "rmFill": true
    },
    "feedback-warning": {
      "path": "{nucleo}/ui/{nucleo_simple}_alert",
      "rmFill": true
    },
    "feedback-info": {
      "path": "{nucleo}/ui/{nucleo_simple}_alert-square-i",
      "rmFill": true
    },
    "feedback-success": {
      "path": "{nucleo}/ui/{nucleo_simple}_check-curve",
      "rmFill": true
    },
    "dialog-error": {
      "path": "{nucleo}/ui/{nucleo_simple}_alert-circle-!",
      "rmFill": true
    },
    "dialog-question": {
      "path": "{nucleo}/ui/{nucleo_simple}_alert-circle-_",
      "rmFill": true
    },
    "dialog-info": {
      "path": "{nucleo}/travel/{nucleo_simple}_alert-circle-i",
      "rmFill": true
    },
    "input-confirm": {
      "path": "{nucleo}/ui/{nucleo_simple}_check-curve",
      "rmFill": true
    },
    "input-cancel": {
      "path": "{nucleo}/ui/{nucleo_simple}_bold-remove",
      "rmFill": true
    },
    "game": {
      "path": "{nucleo}/objects/{nucleo_simple}_controller",
      "rmFill": true
    },
    "mods": {
      "path": "{nucleo}/ui/{nucleo_simple}_settings-tool-67",
      "rmFill": true
    },
    "notifications": {
      "path": "{nucleo}/holidays/{nucleo_simple}_bell-53",
      "rmFill": true
    },
    "search": {
      "path": "{nucleo}/ui/16px_zoom-2",
      "rmFill": true
    },
    "profile": {
      "path": "{nucleo}/users/{nucleo_simple}_badge-13",
      "rmFill": true
    },
    "savegame": {
      "path": "{nucleo}/ui/{nucleo_simple}_disk-2",
      "rmFill": true
    },
    "plugin-master": {
      "path": "{nucleo}/holidays/{nucleo_simple}_favourite-31",
      "rmFill": true
    },
    "plugin-clean": {
      "path": "{nucleo}/design-development/{nucleo_simple}_spray-2",
      "rmFill": true
    },
    "plugin-native": "{fa}/lock",
    "plugin-dont-clean": {
      "path": "{nucleo}/ui/{nucleo_simple}_security",
      "rmFill": true
    },
    "plugins": {
      "path": "{nucleo}/ui/{nucleo_simple}_circle-add",
      "rmFill": true
    },
    "add": {
      "path": "{nucleo}/ui/{nucleo_simple}_circle-add",
      "rmFill": true
    },
    "remove": {
      "path": "{nucleo}/ui/{nucleo_simple}_circle-bold-delete",
      "rmFill": true
    },
    "hide": {
      "path": "{nucleo}/ui/{nucleo_simple}_eye-ban-18",
      "rmFill": true
    },
    "show": {
      "path": "{nucleo}/ui/{nucleo_simple}_eye-17",
      "rmFill": true
    },
    "inspect": {
      "path": "{nucleo}/ui/{nucleo_simple}_eye-17",
      "rmFill": true
    },
    "highlight": {
      "path": "{nucleo}/ui/{nucleo_simple}_eye-17",
      "rmFill": true
    },
    "about": {
      "path": "{nucleo}/ui/{nucleo_simple}_alert-i",
      "rmFill": true
    },
    "layout-grid": {
      "path": "{nucleo}/ui/{nucleo_simple}_grid-48",
      "rmFill": true
    },
    "layout-list": {
      "path": "{nucleo}/text editing/{nucleo_simple}_list-bullet",
      "rmFill": true
    },
    "launch-application": "{fa}/play-circle-o",
    "launch-simple": {
      "path": "{nucleo}/multimedia/{nucleo_simple}_button-play",
      "rmFill": true
    },
    "drag-handle": {
      "path": "{nucleo}/arrows/{nucleo_simple}_zoom-100",
      "rmFill": true
    },
    "details": {
      "path": "{nucleo}/travel/{nucleo_simple}_alert-circle-i",
      "rmFill": true
    },
    "browse": {
      "path": "{nucleo}/files-folders/{nucleo_simple}_folder-18",
      "rmFill": true
    },
    "logout": {
      "path": "{nucleo}/arrows/{nucleo_simple}_logout",
      "rmFill": true
    },
    "settings": {
      "path": "{nucleo}/ui/{nucleo_simple}_settings-gear-63",
      "rmFill": true
    },
    "select-install": {
      "path": "{nucleo}/ui/{nucleo_simple}_square-add-08",
      "rmFill": true
    },
    "open-ext": {
      "path": "{nucleo}/files-folders/{nucleo_simple}_folder-15",
      "rmFill": true
    },
    "bug": "{fa}/bug",
    "resume": {
      "path": "{nucleo}/multimedia/{nucleo_simple}_button-play",
      "rmFill": true
    },
    "pause": {
      "path": "{nucleo}/multimedia/{nucleo_simple}_button-pause",
      "rmFill": true
    },
    "stop": {
      "path": "{nucleo}/multimedia/{nucleo_simple}_button-stop",
      "rmFill": true
    },
    "activate": {
      "path": "{nucleo}/ui/{nucleo_simple}_check-curve",
      "rmFill": true
    },
    "user": {
      "path": "{nucleo}/users/{nucleo_simple}_circle-08",
      "rmFill": true
    },
    "deploy": {
      "path": "{nucleo}/text editing/{nucleo_simple}_link-69",
      "rmFill": true
    },
    "link": {
      "path": "{nucleo}/text editing/{nucleo_simple}_link-69",
      "rmFill": true
    },
    "purge": {
      "path": "{nucleo}/text editing/{nucleo_simple}_link-broken-70",
      "rmFill": true
    },
    "feedback": {
      "path": "{nucleo}/shopping/{nucleo_simple}_newsletter",
      "rmFill": true
    },
    "extensions": {
      "path": "{nucleo}/design-development/{nucleo_simple}_shapes",
      "rmFill": true
    },
    "dashboard": {
      "path": "{nucleo}/ui/{nucleo_detail}_dashboard-level",
      "rmFill": true
    },
    "import": {
      "path": "{nucleo}/arrows/{nucleo_simple}_move-down",
      "rmFill": true
    },
    "delete": "{fa}/trash",
    "clone": {
      "path": "{nucleo}/design-development/{nucleo_simple}_ungroup",
      "rmFill": true
    },
    "edit": {
      "path": "{nucleo}/ui/{nucleo_simple}_edit-72",
      "rmFill": true
    },
    "pane-left": {
      "path": "{nucleo}/arrows/{nucleo_simple}_skew-left",
      "rmFill": true
    },
    "pane-right": {
      "path": "{nucleo}/arrows/{nucleo_simple}_skew-right",
      "rmFill": true
    },
    "folder-download": {
      "path": "{nucleo}/files-folders/{nucleo_simple}_folder-download",
      "rmFill": true
    },
    "open-in-browser": {
      "path": "{nucleo}/arrows/{nucleo_simple}_open-in-browser",
      "rmFill": true
    },
    "refresh": {
      "path": "{nucleo}/arrows/{nucleo_simple}_refresh-68",
      "rmFill": true
    },
    "riffle": {
      "path": "{nucleo}/ui/{nucleo_simple}_menu-bold",
      "rmFill": true
    },
    "categories": {
      "path": "{fa}/tag",
      "rmFill": true
    },
    "checkbox-checked": {
      "path": "{fa}/check-square-o",
      "rmFill": true
    },
    "checkbox-unchecked": {
      "path": "{fa}/square-o",
      "rmFill": true
    },
    "start-install": {
      "path": "{nucleo}/ui/{nucleo_simple}_square-add-08",
      "rmFill": true
    },
    "deselect": {
      "path": "{nucleo}/ui/{nucleo_simple}_square-delete-10",
      "rmFill": true
    },
    "placeholder-image": {
      "path": "{nucleo}/multimedia/{nucleo_simple}_image-01",
      "rmFill": true
    },
    "loot-sort": {
      "path": "{fa}/sort-amount-asc",
      "rmFill": true
    },
    "locked": {
      "path": "{nucleo}/ui/{nucleo_simple}_lock",
      "rmFill": true
    },
    "unlocked": {
      "path": "{nucleo}/ui/{nucleo_simple}_lock-open",
      "rmFill": true
    },
    "connection": {
      "path": "{nucleo}/business-finance/16px_connect",
      "rmFill": true
    },
    "bookmark": {
      "path": "{nucleo}/files-folders/{nucleo_simple}_bookmark-2",
      "rmFill": true
    },
    "highlight-conflict": "{fa}/bolt",
    "highlight-temple": {
      "path": "{nucleo}/travel/{nucleo_simple}_temple-25",
      "rmFill": true
    },
    "highlight-shield": {
      "path": "{nucleo}/ui/{nucleo_simple}_security",
      "rmFill": true
    },
    "highlight-lab": {
      "path": "{nucleo}/healthcare-medical/{nucleo_simple}_lab",
      "rmFill": true
    },
    "highlight-map": {
      "path": "{fa}/map",
      "rmFill": true
    },
    "highlight-flag": {
      "path": "{nucleo}/maps-location/{nucleo_simple}_flag-complex",
      "rmFill": true
    },
    "highlight-home": {
      "path": "{nucleo}/ui/{nucleo_simple}_home-51",
      "rmFill": true
    },
    "transfer": {
      "path": "{nucleo}/files-folders/{nucleo_simple}_replace",
      "rmFill": true
    },
    "collapse-all": {
      "path": "{nucleo}/arrows/{nucleo_simple}_centralize",
      "rmFill": true
    },
    "expand-all": {
      "path": "{nucleo}/arrows/{nucleo_simple}_disperse",
      "rmFill": true
    },
    "folder-add": {
      "path": "{nucleo}/files-folders/{nucleo_simple}_folder-add",
      "rmFill": true
    },
    "filter": "{fa}/filter",
    "swap": {
      "path": "{nucleo}/arrows/{nucleo_simple}_direction-53",
      "rmFill": true
    },
    "recover": {
      "path": "{nucleo}/design-development/{nucleo_simple}_patch-34",
      "rmFill": true
    },
    "workaround": {
      "path": "{nucleo}/design-development/{nucleo_simple}_patch-34",
      "rmFill": true
    },
    "changelog": {
      "path": "{nucleo}/files-folders/{nucleo_simple}_single-content-03",
      "rmFill": true
    },
    "download-speed": {
      "path": "{fa}/tachometer",
      "rmFill": true
    },
    "auto-update": {
      "path": "{nucleo}/arrows/{nucleo_simple}_cloud-download-95",
      "rmFill": true
    },
    "sad": {
      "path": "{nucleo}/emoticons/{nucleo_simple}_cry-15",
      "rmFill": true
    },
    "menu": {
      "path": "Nucleo_Outline/interactive icons/32px_dots-to-close-2",
      "rmFill": true,
      "rmStroke": true
    },
    "parse-failed": {
      "path": "{nucleo}/ui/{nucleo_simple}_ban-bold",
      "rmFill": true
    },
    "executable": {
      "path": "{nucleo}/files-folders/32px_exe",
      "rmFill": true
    },
    "author": {
      "path": "{nucleo}/business-finance/{nucleo_simple}_business-contact-85",
      "rmFill": true
    },
    "game-menu": {
      "path": "{fa}/plus-square",
      "rmFill": true
    },
    "groups": {
      "path": "{nucleo}/design-development/{nucleo_simple}_layers",
      "rmFill": true
    },
    "showhide-down": {
      "path": "{nucleo}/arrows/{nucleo_simple}_stre-down",
      "rmFill": true
    },
    "showhide-up": {
      "path": "{nucleo}/arrows/{nucleo_simple}_stre-up",
      "rmFill": true
    },
    "attention-required": {
      "path": "{nucleo}/ui/{nucleo_simple}_alert",
      "rmFill": true
    },
    "completed": {
      "path": "{nucleo}/ui/{nucleo_simple}_check-curve",
      "rmFill": true
    },
    "in-progress": {
      "path": "{nucleo}/loaders/{nucleo_simple}_dots",
      "rmFill": true
    },
    "launch": {
      "path": "{nucleo}/arrows/{nucleo_simple}_launch-47",
      "rmFill": true
    },
    "milestone": {
      "path": "{nucleo}/healthcare-medical/{nucleo_simple}_steps",
      "rmFill": true
    },
<<<<<<< HEAD
    "override": {
      "path": "{nucleo}/user interface/{nucleo_simple}_alert-exc",
=======
    "nav-back": {
      "path": "{nucleo}/arrows/{nucleo_simple}_simple-left",
      "rmFill": true
    },
    "nav-forward": {
      "path": "{nucleo}/arrows/{nucleo_simple}_simple-right",
>>>>>>> 300a6cac
      "rmFill": true
    }
  }
}<|MERGE_RESOLUTION|>--- conflicted
+++ resolved
@@ -463,17 +463,16 @@
       "path": "{nucleo}/healthcare-medical/{nucleo_simple}_steps",
       "rmFill": true
     },
-<<<<<<< HEAD
     "override": {
       "path": "{nucleo}/user interface/{nucleo_simple}_alert-exc",
-=======
+      "rmFill": true
+    },
     "nav-back": {
       "path": "{nucleo}/arrows/{nucleo_simple}_simple-left",
       "rmFill": true
     },
     "nav-forward": {
       "path": "{nucleo}/arrows/{nucleo_simple}_simple-right",
->>>>>>> 300a6cac
       "rmFill": true
     }
   }
